--- conflicted
+++ resolved
@@ -373,13 +373,13 @@
     fn opRoll(self: *Engine) !void {
         const n = try self.stack.popInt();
 
-        const index : usize = @intCast(n);
+        const index: usize = @intCast(n);
         if (index >= self.stack.items.items.len) {
-            return error.StackUnderflow; 
-        }
-    
+            return error.StackUnderflow;
+        }
+
         const actualIndex = self.stack.items.items.len - 1 - index;
-    
+
         // Use orderedRemove to get the item
         const value = self.stack.items.orderedRemove(actualIndex);
 
@@ -672,11 +672,7 @@
     const allocator = std.testing.allocator;
 
     // Simple script: OP_1 OP_2 OP_3 OP_4 OP_2OVER
-<<<<<<< HEAD
     const script_bytes = [_]u8{
-=======
-    const script_bytes = [_]u8{ 
->>>>>>> 4d9a459c
         Opcode.OP_1.toBytes(),
         Opcode.OP_2.toBytes(),
         Opcode.OP_3.toBytes(),
@@ -710,11 +706,7 @@
     const allocator = std.testing.allocator;
 
     // Simple script: OP_1 OP_2 OP_3 OP_4 OP_2SWAP
-<<<<<<< HEAD
     const script_bytes = [_]u8{
-=======
-    const script_bytes = [_]u8{ 
->>>>>>> 4d9a459c
         Opcode.OP_1.toBytes(),
         Opcode.OP_2.toBytes(),
         Opcode.OP_3.toBytes(),
